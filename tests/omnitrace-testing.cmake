#
#   configuration and functions for testing
#
include_guard(DIRECTORY)

if(EXISTS /etc/os-release AND NOT IS_DIRECTORY /etc/os-release)
    file(READ /etc/os-release _OS_RELEASE_RAW)

    if(_OS_RELEASE_RAW)
        string(REPLACE "\"" "" _OS_RELEASE_RAW "${_OS_RELEASE_RAW}")
        string(REPLACE "-" " " _OS_RELEASE_RAW "${_OS_RELEASE_RAW}")
        string(REGEX REPLACE "NAME=.*\nVERSION=([0-9]+)\.([0-9]+).*\nID=([a-z]+).*"
                             "\\3-\\1.\\2" _OS_RELEASE "${_OS_RELEASE_RAW}")
    endif()
    unset(_OS_RELEASE_RAW)
endif()

omnitrace_message(STATUS "OS release: ${_OS_RELEASE}")

if(NOT OMNITRACE_DYNINST_API_RT_DIR AND OMNITRACE_DYNINST_API_RT)
    get_filename_component(OMNITRACE_DYNINST_API_RT_DIR "${OMNITRACE_DYNINST_API_RT}"
                           DIRECTORY)
endif()

include(ProcessorCount)
if(NOT DEFINED NUM_PROCS_REAL)
    processorcount(NUM_PROCS_REAL)
endif()

if(NOT DEFINED NUM_PROCS)
    set(NUM_PROCS 2)
endif()

math(EXPR NUM_SAMPLING_PROCS "${NUM_PROCS_REAL}-1")
if(NUM_SAMPLING_PROCS GREATER 3)
    set(NUM_SAMPLING_PROCS 3)
endif()

math(EXPR NUM_THREADS "${NUM_PROCS_REAL} + (${NUM_PROCS_REAL} / 2)")
if(NUM_THREADS GREATER 12)
    set(NUM_THREADS 12)
endif()

math(EXPR MAX_CAUSAL_ITERATIONS "(${OMNITRACE_MAX_THREADS} - 1) / 2")
if(MAX_CAUSAL_ITERATIONS GREATER 100)
    set(MAX_CAUSAL_ITERATIONS 100)
endif()

if(OMNITRACE_BUILD_DYNINST)
    set(OMNITRACE_DYNINST_API_RT_DIR
        "${PROJECT_BINARY_DIR}/external/dyninst/dyninstAPI_RT:${PROJECT_BINARY_DIR}/external/dyninst/dyninstAPI"
        )
endif()

set(_test_library_path
    "LD_LIBRARY_PATH=${PROJECT_BINARY_DIR}/${CMAKE_INSTALL_LIBDIR}:${OMNITRACE_DYNINST_API_RT_DIR}:$ENV{LD_LIBRARY_PATH}"
    )
set(_test_openmp_env "OMP_PROC_BIND=spread" "OMP_PLACES=threads" "OMP_NUM_THREADS=2")

set(_base_environment
    "OMNITRACE_USE_PERFETTO=ON" "OMNITRACE_USE_TIMEMORY=ON" "OMNITRACE_USE_SAMPLING=ON"
    "OMNITRACE_USE_PROCESS_SAMPLING=ON" "OMNITRACE_TIME_OUTPUT=OFF"
    "OMNITRACE_FILE_OUTPUT=ON" "${_test_openmp_env}" "${_test_library_path}")

set(_flat_environment
    "OMNITRACE_USE_PERFETTO=ON"
    "OMNITRACE_USE_TIMEMORY=ON"
    "OMNITRACE_TIME_OUTPUT=OFF"
    "OMNITRACE_COUT_OUTPUT=ON"
    "OMNITRACE_FLAT_PROFILE=ON"
    "OMNITRACE_TIMELINE_PROFILE=OFF"
    "OMNITRACE_COLLAPSE_PROCESSES=ON"
    "OMNITRACE_COLLAPSE_THREADS=ON"
    "OMNITRACE_SAMPLING_FREQ=50"
    "OMNITRACE_TIMEMORY_COMPONENTS=wall_clock,trip_count"
    "${_test_openmp_env}"
    "${_test_library_path}")

set(_lock_environment
    "OMNITRACE_USE_SAMPLING=ON"
    "OMNITRACE_USE_PROCESS_SAMPLING=OFF"
    "OMNITRACE_SAMPLING_FREQ=750"
    "OMNITRACE_CRITICAL_TRACE=ON"
    "OMNITRACE_COLLAPSE_THREADS=ON"
    "OMNITRACE_TRACE_THREAD_LOCKS=ON"
    "OMNITRACE_TRACE_THREAD_SPIN_LOCKS=ON"
    "OMNITRACE_TRACE_THREAD_RW_LOCKS=ON"
    "OMNITRACE_COUT_OUTPUT=ON"
    "OMNITRACE_TIME_OUTPUT=OFF"
    "OMNITRACE_TIMELINE_PROFILE=OFF"
    "OMNITRACE_VERBOSE=2"
    "${_test_library_path}")

set(_critical_trace_environment
    "OMNITRACE_VERBOSE=2"
    "OMNITRACE_USE_SAMPLING=OFF"
    "OMNITRACE_USE_PROCESS_SAMPLING=OFF"
    "OMNITRACE_CRITICAL_TRACE=ON"
    "OMNITRACE_CRITICAL_TRACE_DEBUG=ON"
    "OMNITRACE_TRACE_THREAD_LOCKS=ON"
    "OMNITRACE_TRACE_THREAD_SPIN_LOCKS=ON"
    "OMNITRACE_TRACE_THREAD_RW_LOCKS=ON"
    "OMNITRACE_COUT_OUTPUT=ON"
    "OMNITRACE_TIME_OUTPUT=OFF"
    "OMNITRACE_TIMELINE_PROFILE=OFF"
    "${_test_library_path}")

set(_ompt_environment
    "OMNITRACE_USE_PERFETTO=ON"
    "OMNITRACE_USE_TIMEMORY=ON"
    "OMNITRACE_TIME_OUTPUT=OFF"
    "OMNITRACE_USE_OMPT=ON"
    "OMNITRACE_CRITICAL_TRACE=OFF"
    "OMNITRACE_TIMEMORY_COMPONENTS=wall_clock,trip_count,peak_rss"
    "${_test_openmp_env}"
    "${_test_library_path}")

set(_perfetto_environment
    "OMNITRACE_USE_PERFETTO=ON"
    "OMNITRACE_USE_TIMEMORY=OFF"
    "OMNITRACE_USE_SAMPLING=ON"
    "OMNITRACE_USE_PROCESS_SAMPLING=ON"
    "OMNITRACE_TIME_OUTPUT=OFF"
    "OMNITRACE_PERFETTO_BACKEND=inprocess"
    "OMNITRACE_PERFETTO_FILL_POLICY=ring_buffer"
    "${_test_openmp_env}"
    "${_test_library_path}")

set(_timemory_environment
    "OMNITRACE_USE_PERFETTO=OFF"
    "OMNITRACE_USE_TIMEMORY=ON"
    "OMNITRACE_USE_SAMPLING=ON"
    "OMNITRACE_USE_PROCESS_SAMPLING=ON"
    "OMNITRACE_TIME_OUTPUT=OFF"
    "OMNITRACE_TIMEMORY_COMPONENTS=wall_clock,trip_count,peak_rss"
    "${_test_openmp_env}"
    "${_test_library_path}")

set(_test_environment ${_base_environment} "OMNITRACE_CRITICAL_TRACE=OFF")

set(_causal_environment
    "${_test_openmp_env}" "${_test_library_path}" "OMNITRACE_TIME_OUTPUT=OFF"
    "OMNITRACE_FILE_OUTPUT=ON" "OMNITRACE_CAUSAL_RANDOM_SEED=1342342")

set(_python_environment
    "OMNITRACE_USE_PERFETTO=ON"
    "OMNITRACE_USE_TIMEMORY=ON"
    "OMNITRACE_USE_SAMPLING=OFF"
    "OMNITRACE_USE_PROCESS_SAMPLING=ON"
    "OMNITRACE_TIME_OUTPUT=OFF"
    "OMNITRACE_TREE_OUTPUT=OFF"
    "OMNITRACE_USE_PID=OFF"
    "OMNITRACE_TIMEMORY_COMPONENTS=wall_clock,trip_count"
    "${_test_library_path}"
    "PYTHONPATH=${PROJECT_BINARY_DIR}/${CMAKE_INSTALL_PYTHONDIR}")

set(_attach_environment
    "OMNITRACE_USE_PERFETTO=ON"
    "OMNITRACE_USE_TIMEMORY=ON"
    "OMNITRACE_USE_SAMPLING=OFF"
    "OMNITRACE_USE_PROCESS_SAMPLING=ON"
    "OMNITRACE_USE_CRITICAL_TRACE=OFF"
    "OMNITRACE_USE_OMPT=ON"
    "OMNITRACE_USE_KOKKOSP=ON"
    "OMNITRACE_TIME_OUTPUT=OFF"
    "OMNITRACE_USE_PID=OFF"
    "OMNITRACE_TIMEMORY_COMPONENTS=wall_clock,trip_count"
    "OMP_NUM_THREADS=${NUM_PROCS_REAL}"
    "${_test_library_path}")

set(_rccl_environment
    "OMNITRACE_USE_PERFETTO=ON"
    "OMNITRACE_USE_TIMEMORY=ON"
    "OMNITRACE_USE_SAMPLING=OFF"
    "OMNITRACE_USE_PROCESS_SAMPLING=ON"
    "OMNITRACE_USE_RCCLP=ON"
    "OMNITRACE_TIME_OUTPUT=OFF"
    "OMNITRACE_USE_PID=OFF"
    "${_test_openmp_env}"
    "${_test_library_path}")

set(_window_environment
    "OMNITRACE_USE_PERFETTO=ON"
    "OMNITRACE_USE_TIMEMORY=ON"
    "OMNITRACE_USE_SAMPLING=OFF"
    "OMNITRACE_USE_PROCESS_SAMPLING=OFF"
    "OMNITRACE_TIME_OUTPUT=OFF"
    "OMNITRACE_FILE_OUTPUT=ON"
    "OMNITRACE_VERBOSE=2"
    "${_test_openmp_env}"
    "${_test_library_path}")

# -------------------------------------------------------------------------------------- #

set(MPIEXEC_EXECUTABLE_ARGS)
option(
    OMNITRACE_CI_MPI_RUN_AS_ROOT
    "Enabled --allow-run-as-root in MPI tests with OpenMPI. Enable with care! Should only be in docker containers"
    OFF)
mark_as_advanced(OMNITRACE_CI_MPI_RUN_AS_ROOT)
if(OMNITRACE_CI_MPI_RUN_AS_ROOT)
    execute_process(
        COMMAND ${MPIEXEC_EXECUTABLE} --allow-run-as-root --help
        RESULT_VARIABLE _mpiexec_allow_run_as_root
        OUTPUT_QUIET ERROR_QUIET)
    if(_mpiexec_allow_run_as_root EQUAL 0)
        list(APPEND MPIEXEC_EXECUTABLE_ARGS --allow-run-as-root)
    endif()
endif()

execute_process(
    COMMAND ${MPIEXEC_EXECUTABLE} --oversubscribe -n 1 ls
    RESULT_VARIABLE _mpiexec_oversubscribe
    OUTPUT_QUIET ERROR_QUIET)

set(omnitrace_perf_event_paranoid "4")
set(omnitrace_cap_sys_admin "1")
set(omnitrace_cap_perfmon "1")

if(EXISTS "/proc/sys/kernel/perf_event_paranoid")
    file(STRINGS "/proc/sys/kernel/perf_event_paranoid" omnitrace_perf_event_paranoid
         LIMIT_COUNT 1)
endif()

execute_process(
    COMMAND ${CMAKE_CXX_COMPILER} -O2 -g -std=c++17
            ${CMAKE_CURRENT_LIST_DIR}/omnitrace-capchk.cpp -o omnitrace-capchk
    WORKING_DIRECTORY ${PROJECT_BINARY_DIR}/bin
    RESULT_VARIABLE _capchk_compile
    OUTPUT_QUIET ERROR_QUIET)

if(_capchk_compile EQUAL 0)
    execute_process(
        COMMAND ${PROJECT_BINARY_DIR}/bin/omnitrace-capchk CAP_SYS_ADMIN effective
        WORKING_DIRECTORY ${PROJECT_BINARY_DIR}
        RESULT_VARIABLE omnitrace_cap_sys_admin
        OUTPUT_QUIET ERROR_QUIET)

    execute_process(
        COMMAND ${PROJECT_BINARY_DIR}/bin/omnitrace-capchk CAP_PERFMON effective
        WORKING_DIRECTORY ${PROJECT_BINARY_DIR}
        RESULT_VARIABLE omnitrace_cap_perfmon
        OUTPUT_QUIET ERROR_QUIET)
endif()

omnitrace_message(STATUS "perf_event_paranoid: ${omnitrace_perf_event_paranoid}")
omnitrace_message(STATUS "CAP_SYS_ADMIN: ${omnitrace_cap_sys_admin}")
omnitrace_message(STATUS "CAP_PERFMON: ${omnitrace_cap_perfmon}")

if(_mpiexec_oversubscribe EQUAL 0)
    list(APPEND MPIEXEC_EXECUTABLE_ARGS --oversubscribe)
endif()

# -------------------------------------------------------------------------------------- #

set(_VALID_GPU OFF)
if(OMNITRACE_USE_HIP AND (NOT DEFINED OMNITRACE_CI_GPU OR OMNITRACE_CI_GPU))
    set(_VALID_GPU ON)
    find_program(
        OMNITRACE_ROCM_SMI_EXE
        NAMES rocm-smi
        HINTS ${ROCmVersion_DIR}
        PATHS ${ROCmVersion_DIR}
        PATH_SUFFIXES bin)
    if(OMNITRACE_ROCM_SMI_EXE)
        execute_process(
            COMMAND ${OMNITRACE_ROCM_SMI_EXE}
            OUTPUT_VARIABLE _RSMI_OUT
            ERROR_VARIABLE _RSMI_ERR
            RESULT_VARIABLE _RSMI_RET)
        if(_RSMI_RET EQUAL 0)
            if("${_RSMI_OUTPUT}" MATCHES "ERROR" OR "${_RSMI_ERR}" MATCHES "ERROR")
                set(_VALID_GPU OFF)
            endif()
        else()
            set(_VALID_GPU OFF)
        endif()
    endif()
    if(NOT _VALID_GPU)
        omnitrace_message(AUTHOR_WARNING
                          "rocm-smi did not successfully run. Disabling GPU tests...")
    endif()
endif()

set(LULESH_USE_GPU ${LULESH_USE_HIP})
if(LULESH_USE_CUDA)
    set(LULESH_USE_GPU ON)
endif()

# -------------------------------------------------------------------------------------- #

macro(OMNITRACE_CHECK_PASS_FAIL_REGEX NAME PASS FAIL)
    if(NOT "${${PASS}}" STREQUAL ""
       AND NOT "${${FAIL}}" STREQUAL ""
       AND NOT "${${FAIL}}" MATCHES "\\|OMNITRACE_ABORT_FAIL_REGEX"
       AND NOT "${${FAIL}}" MATCHES "${OMNITRACE_ABORT_FAIL_REGEX}")
        omnitrace_message(
            FATAL_ERROR
            "${NAME} has set pass and fail regexes but fail regex does not include '|OMNITRACE_ABORT_FAIL_REGEX'"
            )
    endif()

    if("${${FAIL}}" STREQUAL "")
        set(${FAIL} "(${OMNITRACE_ABORT_FAIL_REGEX})")
    else()
        string(REPLACE "|OMNITRACE_ABORT_FAIL_REGEX" "|${OMNITRACE_ABORT_FAIL_REGEX}"
                       ${FAIL} "${${FAIL}}")
    endif()
endmacro()

# -------------------------------------------------------------------------------------- #

function(OMNITRACE_WRITE_TEST_CONFIG _FILE _ENV)
    set(_ENV_ONLY
        "OMNITRACE_(CI|CI_TIMEOUT|MODE|USE_MPIP|DEBUG_[A-Z_]+|FORCE_ROCPROFILER_INIT|DEFAULT_MIN_INSTRUCTIONS|MONOCHROME|VERBOSE)="
        )
    set(_FILE_CONTENTS)
    set(_ENV_CONTENTS)

    set(_DEBUG_SETTINGS ON)
    foreach(_VAL ${${_ENV}})
        if("${_VAL}" MATCHES "^OMNITRACE_DEBUG_SETTINGS=")
            set(_DEBUG_SETTINGS OFF)
        endif()
        if("${_VAL}" MATCHES "^OMNITRACE_" AND NOT "${_VAL}" MATCHES "${_ENV_ONLY}")
            set(_FILE_CONTENTS "${_FILE_CONTENTS}${_VAL}\n")
        else()
            list(APPEND _ENV_CONTENTS "${_VAL}")
        endif()
    endforeach()

    set(_CONFIG_FILE ${PROJECT_BINARY_DIR}/omnitrace-tests-config/${_FILE})
    file(
        WRITE ${_CONFIG_FILE}
        "# auto-generated by cmake

# default values
OMNITRACE_CI                     = ON
OMNITRACE_VERBOSE                = 1
OMNITRACE_DL_VERBOSE             = 1
OMNITRACE_SAMPLING_FREQ          = 300
OMNITRACE_SAMPLING_DELAY         = 0.05
OMNITRACE_SAMPLING_CPUS          = 0-${NUM_SAMPLING_PROCS}
OMNITRACE_SAMPLING_GPUS          = $env:HIP_VISIBLE_DEVICES
OMNITRACE_ROCTRACER_HSA_API      = ON
OMNITRACE_ROCTRACER_HSA_ACTIVITY = ON

# test-specific values
${_FILE_CONTENTS}
")
    list(APPEND _ENV_CONTENTS "OMNITRACE_CONFIG_FILE=${_CONFIG_FILE}")
    if(_DEBUG_SETTINGS)
        list(APPEND _ENV_CONTENTS "OMNITRACE_DEBUG_SETTINGS=1")
    endif()
    set(${_ENV}
        "${_ENV_CONTENTS}"
        PARENT_SCOPE)
endfunction()

# -------------------------------------------------------------------------------------- #
# extends the timeout when sanitizers are used due to slowdown
function(OMNITRACE_ADJUST_TIMEOUT_FOR_SANITIZER _VAR)
    if(OMNITRACE_USE_SANITIZER)
        math(EXPR _timeout_v "2 * ${${_VAR}}")
        set(${_VAR}
            "${_timeout_v}"
            PARENT_SCOPE)
    endif()
endfunction()

# -------------------------------------------------------------------------------------- #
# extends the timeout when sanitizers are used due to slowdown
macro(OMNITRACE_PATCH_SANITIZER_ENVIRONMENT _VAR)
    if(OMNITRACE_USE_SANITIZER)
        if(OMNITRACE_USE_SANITIZER)
            if(OMNITRACE_SANITIZER_TYPE MATCHES "address")
                if(NOT ASAN_LIBRARY)
                    omnitrace_message(
                        FATAL_ERROR
                        "Please define the realpath to the address sanitizer library in variable ASAN_LIBRARY"
                        )
                endif()
                list(APPEND ${_VAR} "LD_PRELOAD=${ASAN_LIBRARY}")
            elseif(OMNITRACE_SANITIZER_TYPE MATCHES "thread")
                if(NOT TSAN_LIBRARY)
                    omnitrace_message(
                        FATAL_ERROR
                        "Please define the realpath to the thread sanitizer library in variable TSAN_LIBRARY"
                        )
                endif()
                list(APPEND ${_VAR} "LD_PRELOAD=${TSAN_LIBRARY}")
            endif()
        endif()
    endif()
endmacro()

# -------------------------------------------------------------------------------------- #

function(OMNITRACE_ADD_TEST)
    foreach(_PREFIX SAMPLING RUNTIME REWRITE REWRITE_RUN BASELINE)
        foreach(_TYPE PASS FAIL SKIP)
            list(APPEND _REGEX_OPTS "${_PREFIX}_${_TYPE}_REGEX")
        endforeach()
    endforeach()
    set(_KWARGS REWRITE_ARGS RUNTIME_ARGS SAMPLING_ARGS RUN_ARGS ENVIRONMENT LABELS
                PROPERTIES ${_REGEX_OPTS})

    cmake_parse_arguments(
        TEST "SKIP_BASELINE;SKIP_SAMPLING;SKIP_REWRITE;SKIP_RUNTIME"
        "NAME;TARGET;MPI;GPU;NUM_PROCS;REWRITE_TIMEOUT;RUNTIME_TIMEOUT" "${_KWARGS}"
        ${ARGN})

    foreach(_PREFIX SAMPLING RUNTIME REWRITE REWRITE_RUN BASELINE)
        if("${${_PREFIX}_FAIL_REGEX}" STREQUAL "")
<<<<<<< HEAD
            set(${_PREFIX}_FAIL_REGEX
                "(### ERROR ###|address of faulting memory reference|exiting with non-zero exit code)"
                )
=======
            set(${_PREFIX}_FAIL_REGEX "(${OMNITRACE_ABORT_FAIL_REGEX})")
>>>>>>> 693f753a
        endif()
    endforeach()

    if(TEST_GPU AND NOT _VALID_GPU)
        omnitrace_message(STATUS
                          "${TEST_NAME} requires a GPU and no valid GPUs were found")
        return()
    endif()

    if("${TEST_MPI}" STREQUAL "")
        set(TEST_MPI OFF)
    endif()

    list(INSERT TEST_REWRITE_ARGS 0 --print-instrumented functions)
    list(INSERT TEST_RUNTIME_ARGS 0 --print-instrumented functions)

    if(NOT DEFINED TEST_NUM_PROCS)
        set(TEST_NUM_PROCS ${NUM_PROCS})
    endif()

    if(NUM_PROCS EQUAL 0)
        set(TEST_NUM_PROCS 0)
    endif()

    if(NOT TEST_REWRITE_TIMEOUT)
        set(TEST_REWRITE_TIMEOUT 120)
    endif()

    if(NOT TEST_RUNTIME_TIMEOUT)
        set(TEST_RUNTIME_TIMEOUT 300)
    endif()

    if(NOT TEST_SAMPLING_TIMEOUT)
        set(TEST_SAMPLING_TIMEOUT 120)
    endif()

    if(NOT DEFINED TEST_ENVIRONMENT OR "${TEST_ENVIRONMENT}" STREQUAL "")
        set(TEST_ENVIRONMENT "${_test_environment}")
    endif()

    list(APPEND TEST_ENVIRONMENT "OMNITRACE_CI=ON")

    if(TEST_GPU)
        list(APPEND TEST_LABELS "gpu")

        if(NOT "OMNITRACE_USE_ROCTRACER=OFF" IN_LIST TEST_ENVIRONMENT)
            list(APPEND TEST_LABELS "roctracer")
        endif()

        if(NOT "OMNITRACE_USE_ROCM_SMI=OFF" IN_LIST TEST_ENVIRONMENT)
            list(APPEND TEST_LABELS "rocm-smi")
        endif()
    endif()

    if("OMNITRACE_USE_ROCTRACER=ON" IN_LIST TEST_ENVIRONMENT AND NOT "roctracer" IN_LIST
                                                                 TEST_ENVIRONMENT)
        list(APPEND TEST_LABELS "roctracer")
    endif()

    if("OMNITRACE_USE_ROCM_SMI=ON" IN_LIST TEST_ENVIRONMENT AND NOT "rocm-smi" IN_LIST
                                                                TEST_ENVIRONMENT)
        list(APPEND TEST_LABELS "rocm-smi")
    endif()

    if("OMNITRACE_USE_ROCPROFILER=ON" IN_LIST TEST_ENVIRONMENT
       AND NOT "rocprofiler" IN_LIST TEST_ENVIRONMENT)
        list(APPEND TEST_LABELS "rocprofiler")
    endif()

    if(TARGET ${TEST_TARGET})
        if(DEFINED TEST_MPI
           AND ${TEST_MPI}
           AND TEST_NUM_PROCS GREATER 0)
            if(NOT TEST_NUM_PROCS GREATER NUM_PROCS_REAL)
                set(COMMAND_PREFIX ${MPIEXEC_EXECUTABLE} ${MPIEXEC_EXECUTABLE_ARGS}
                                   ${MPIEXEC_NUMPROC_FLAG} ${TEST_NUM_PROCS})
                list(APPEND TEST_LABELS mpi parallel-${TEST_NUM_PROCS})
                list(APPEND TEST_PROPERTIES PARALLEL_LEVEL ${TEST_NUM_PROCS})
            else()
                set(COMMAND_PREFIX ${MPIEXEC_EXECUTABLE} ${MPIEXEC_EXECUTABLE_ARGS}
                                   ${MPIEXEC_NUMPROC_FLAG} 1)
            endif()
        else()
            list(APPEND TEST_ENVIRONMENT "OMNITRACE_USE_PID=OFF")
        endif()

        if(NOT TEST_SKIP_BASELINE AND NOT OMNITRACE_USE_SANITIZER)
            add_test(
                NAME ${TEST_NAME}-baseline
                COMMAND ${COMMAND_PREFIX} $<TARGET_FILE:${TEST_TARGET}> ${TEST_RUN_ARGS}
                WORKING_DIRECTORY ${PROJECT_BINARY_DIR})
        endif()

        if(NOT TEST_SKIP_SAMPLING)
            add_test(
                NAME ${TEST_NAME}-sampling
                COMMAND
                    ${COMMAND_PREFIX} $<TARGET_FILE:omnitrace-sample> ${TEST_SAMPLE_ARGS}
                    -- $<TARGET_FILE:${TEST_TARGET}> ${TEST_RUN_ARGS}
                WORKING_DIRECTORY ${PROJECT_BINARY_DIR})
        endif()

        if(NOT TEST_SKIP_REWRITE)
            add_test(
                NAME ${TEST_NAME}-binary-rewrite
                COMMAND
                    $<TARGET_FILE:omnitrace-instrument> -o
                    $<TARGET_FILE_DIR:${TEST_TARGET}>/${TEST_NAME}.inst
                    ${TEST_REWRITE_ARGS} -- $<TARGET_FILE:${TEST_TARGET}>
                WORKING_DIRECTORY ${PROJECT_BINARY_DIR})

            add_test(
                NAME ${TEST_NAME}-binary-rewrite-run
                COMMAND
                    ${COMMAND_PREFIX} $<TARGET_FILE:omnitrace-run> --
                    $<TARGET_FILE_DIR:${TEST_TARGET}>/${TEST_NAME}.inst ${TEST_RUN_ARGS}
                WORKING_DIRECTORY ${PROJECT_BINARY_DIR})
        endif()

        if(NOT TEST_SKIP_RUNTIME AND NOT OMNITRACE_USE_SANITIZER)
            add_test(
                NAME ${TEST_NAME}-runtime-instrument
                COMMAND $<TARGET_FILE:omnitrace-instrument> ${TEST_RUNTIME_ARGS} --
                        $<TARGET_FILE:${TEST_TARGET}> ${TEST_RUN_ARGS}
                WORKING_DIRECTORY ${PROJECT_BINARY_DIR})
        endif()

        if(TEST ${TEST_NAME}-binary-rewrite-run)
            set_tests_properties(${TEST_NAME}-binary-rewrite-run
                                 PROPERTIES DEPENDS ${TEST_NAME}-binary-rewrite)
        endif()

        foreach(_TEST baseline sampling binary-rewrite binary-rewrite-run
                      runtime-instrument)
            string(REGEX REPLACE "-run(-|/)" "\\1" _prefix "${TEST_NAME}-${_TEST}/")
            set(_labels "${_TEST}")
            string(REPLACE "-run" "" _labels "${_TEST}")
            if(TEST_TARGET)
                list(APPEND _labels "${TEST_TARGET}")
            endif()
            if(TEST_LABELS)
                list(APPEND _labels "${TEST_LABELS}")
            endif()

            set(_environ
                "OMNITRACE_DEFAULT_MIN_INSTRUCTIONS=64" "${TEST_ENVIRONMENT}"
                "OMNITRACE_OUTPUT_PATH=${PROJECT_BINARY_DIR}/omnitrace-tests-output"
                "OMNITRACE_OUTPUT_PREFIX=${_prefix}")

            set(_timeout ${TEST_REWRITE_TIMEOUT})
            if("${_TEST}" MATCHES "sampling")
                set(_timeout ${TEST_SAMPLING_TIMEOUT})
            elseif("${_TEST}" MATCHES "runtime-instrument")
                set(_timeout ${TEST_RUNTIME_TIMEOUT})
            endif()

            set(_props)
            if("${_TEST}" MATCHES "run|sampling|baseline")
                set(_props ${TEST_PROPERTIES})
                if(NOT "RUN_SERIAL" IN_LIST _props)
                    list(APPEND _props RUN_SERIAL ON)
                endif()
            endif()

            if("${_TEST}" MATCHES "binary-rewrite-run")
                set(_REGEX_VAR REWRITE_RUN)
            elseif("${_TEST}" MATCHES "runtime-instrument")
                set(_REGEX_VAR RUNTIME)
            elseif("${_TEST}" MATCHES "binary-rewrite")
                set(_REGEX_VAR REWRITE)
            elseif("${_TEST}" MATCHES "baseline")
                set(_REGEX_VAR BASELINE)
            elseif("${_TEST}" MATCHES "sampling")
                set(_REGEX_VAR SAMPLING)
            else()
                set(_REGEX_VAR)
            endif()

            if("${_TEST}" MATCHES "binary-rewrite-run|runtime-instrument|sampling")
                omnitrace_patch_sanitizer_environment(_environ)
            endif()

            omnitrace_adjust_timeout_for_sanitizer(_timeout)

            foreach(_TYPE PASS FAIL SKIP)
                if(_REGEX_VAR)
                    set(_${_TYPE}_REGEX TEST_${_REGEX_VAR}_${_TYPE}_REGEX)
                else()
                    set(_${_TYPE}_REGEX)
                endif()
            endforeach()

            list(APPEND _environ "OMNITRACE_CI_TIMEOUT=${_timeout}")

            omnitrace_check_pass_fail_regex("${TEST_NAME}-${_TEST}" "${_PASS_REGEX}"
                                            "${_FAIL_REGEX}")
            if(TEST ${TEST_NAME}-${_TEST})
                omnitrace_write_test_config(${TEST_NAME}-${_TEST}.cfg _environ)
                set_tests_properties(
                    ${TEST_NAME}-${_TEST}
                    PROPERTIES ENVIRONMENT
                               "${_environ}"
                               TIMEOUT
                               ${_timeout}
                               LABELS
                               "${_labels}"
                               PASS_REGULAR_EXPRESSION
                               "${${_PASS_REGEX}}"
                               FAIL_REGULAR_EXPRESSION
                               "${${_FAIL_REGEX}}"
                               SKIP_REGULAR_EXPRESSION
                               "${${_SKIP_REGEX}}"
                               ${_props})
            endif()
        endforeach()
    endif()
endfunction()

# -------------------------------------------------------------------------------------- #

function(OMNITRACE_ADD_CAUSAL_TEST)
    foreach(_PREFIX CAUSAL CAUSAL_VALIDATE)
        foreach(_TYPE PASS FAIL SKIP)
            list(APPEND _REGEX_OPTS "${_PREFIX}_${_TYPE}_REGEX")
        endforeach()
    endforeach()

    set(_KWARGS CAUSAL_ARGS CAUSAL_VALIDATE_ARGS RUN_ARGS ENVIRONMENT LABELS PROPERTIES
                ${_REGEX_OPTS})

    cmake_parse_arguments(
        TEST "SKIP_BASELINE"
        "NAME;TARGET;CAUSAL_MODE;CAUSAL_TIMEOUT;CAUSAL_VALIDATE_TIMEOUT" "${_KWARGS}"
        ${ARGN})

    if(NOT DEFINED TEST_CAUSAL_MODE)
        omnitrace_message(FATAL_ERROR "${TEST_NAME} :: CAUSAL_MODE must be defined")
    endif()

    if(NOT TEST_CAUSAL_TIMEOUT)
        set(TEST_CAUSAL_TIMEOUT 600)
    endif()

    if(NOT TEST_CAUSAL_VALIDATE_TIMEOUT)
        set(TEST_CAUSAL_VALIDATE_TIMEOUT 60)
    endif()

    if("${TEST_CAUSAL_FAIL_REGEX}" STREQUAL "")
<<<<<<< HEAD
        set(TEST_CAUSAL_FAIL_REGEX
            "(### ERROR ###|address of faulting memory reference|exiting with non-zero exit code)"
            )
=======
        set(TEST_CAUSAL_FAIL_REGEX "(${OMNITRACE_ABORT_FAIL_REGEX})")
>>>>>>> 693f753a
    endif()

    if(TARGET ${TEST_TARGET})
        set(COMMAND_PREFIX $<TARGET_FILE:omnitrace-causal> --reset -m ${TEST_CAUSAL_MODE}
                           ${TEST_CAUSAL_ARGS} --)

        if(NOT TEST_SKIP_BASELINE)
            add_test(
                NAME ${TEST_NAME}-baseline
                COMMAND $<TARGET_FILE:${TEST_TARGET}> ${TEST_RUN_ARGS}
                WORKING_DIRECTORY ${PROJECT_BINARY_DIR})
        endif()

        add_test(
            NAME causal-${TEST_NAME}
            COMMAND ${COMMAND_PREFIX} $<TARGET_FILE:${TEST_TARGET}> ${TEST_RUN_ARGS}
            WORKING_DIRECTORY ${PROJECT_BINARY_DIR})

        if(NOT "${TEST_CAUSAL_VALIDATE_ARGS}" STREQUAL "")
            if("$ENV{OMNITRACE_CI}" MATCHES "ON|on|1|true|TRUE"
               OR "$ENV{CI}" MATCHES "true"
               OR NOT "$ENV{GITHUB_RUN_ID}" STREQUAL "")
                set(_VALIDATE_EXTRA "--ci")
            else()
                set(_VALIDATE_EXTRA "")
            endif()

            add_test(
                NAME validate-causal-${TEST_NAME}
                COMMAND ${CMAKE_CURRENT_LIST_DIR}/validate-causal-json.py
                        ${_VALIDATE_EXTRA} ${TEST_CAUSAL_VALIDATE_ARGS}
                WORKING_DIRECTORY ${PROJECT_BINARY_DIR})
        endif()

        if(TEST validate-causal-${TEST_NAME})
            set_tests_properties(validate-causal-${TEST_NAME}
                                 PROPERTIES DEPENDS causal-${TEST_NAME})
        endif()

        foreach(_TEST baseline causal validate-causal)

            if(NOT TEST ${_TEST}-${TEST_NAME})
                if(NOT TEST ${TEST_NAME}-${_TEST})
                    continue()
                else()
                    set(_NAME "${TEST_NAME}-${_TEST}")
                endif()
            else()
                set(_NAME "${_TEST}-${TEST_NAME}")
            endif()

            set(_prefix "${_NAME}/")
            set(_labels "${_TEST}" "causal-profiling")

            if(TEST_TARGET)
                list(APPEND _labels "${TEST_TARGET}")
            endif()

            if(TEST_LABELS)
                list(APPEND _labels "${TEST_LABELS}")
            endif()

            set(_environ
                "${_causal_environment}"
                "OMNITRACE_OUTPUT_PATH=${PROJECT_BINARY_DIR}/omnitrace-tests-output"
                "OMNITRACE_OUTPUT_PREFIX=${_prefix}"
                "OMNITRACE_CI=ON"
                "OMNITRACE_USE_PID=OFF"
                "OMNITRACE_THREAD_POOL_SIZE=0"
                "OMNITRACE_VERBOSE=1"
                "OMNITRACE_DL_VERBOSE=0"
                "OMNITRACE_DEBUG_SETTINGS=0"
                "${TEST_ENVIRONMENT}")

            set(_timeout ${TEST_CAUSAL_TIMEOUT})

            omnitrace_adjust_timeout_for_sanitizer(_timeout)

            if("${_TEST}" MATCHES "validate-causal")
                set(_timeout ${TEST_CAUSAL_VALIDATE_TIMEOUT})
            endif()

            set(_props ${TEST_PROPERTIES})

            if("${_TEST}" STREQUAL "validate-causal")
                set(_REGEX_VAR CAUSAL_VALIDATE)
            elseif("${_TEST}" STREQUAL "causal")
                set(_REGEX_VAR CAUSAL)
            else()
                set(_REGEX_VAR)
            endif()

            foreach(_TYPE PASS FAIL SKIP)
                if(_REGEX_VAR)
                    set(_${_TYPE}_REGEX TEST_${_REGEX_VAR}_${_TYPE}_REGEX)
                else()
                    set(_${_TYPE}_REGEX)
                endif()
            endforeach()

            list(APPEND _environ "OMNITRACE_CI_TIMEOUT=${_timeout}")
            omnitrace_write_test_config(${_NAME}.cfg _environ)
            omnitrace_check_pass_fail_regex("${_NAME}" "${_PASS_REGEX}" "${_FAIL_REGEX}")
            set_tests_properties(
                ${_NAME}
                PROPERTIES ENVIRONMENT
                           "${_environ}"
                           TIMEOUT
                           ${_timeout}
                           LABELS
                           "${_labels}"
                           PASS_REGULAR_EXPRESSION
                           "${${_PASS_REGEX}}"
                           FAIL_REGULAR_EXPRESSION
                           "${${_FAIL_REGEX}}"
                           SKIP_REGULAR_EXPRESSION
                           "${${_SKIP_REGEX}}"
                           ${_props})
        endforeach()
    endif()
endfunction()

# -------------------------------------------------------------------------------------- #

function(OMNITRACE_ADD_PYTHON_TEST)
    if(NOT OMNITRACE_USE_PYTHON)
        return()
    endif()

    cmake_parse_arguments(
        TEST
        "STANDALONE" # options
        "NAME;FILE;TIMEOUT;PYTHON_EXECUTABLE;PYTHON_VERSION" # single value args
        "PROFILE_ARGS;RUN_ARGS;ENVIRONMENT;LABELS;PROPERTIES;PASS_REGEX;FAIL_REGEX;SKIP_REGEX;DEPENDS;COMMAND" # multiple
        # value args
        ${ARGN})

    if(NOT TEST_TIMEOUT)
        set(TEST_TIMEOUT 120)
    endif()

    omnitrace_adjust_timeout_for_sanitizer(TEST_TIMEOUT)

    set(PYTHON_EXECUTABLE "${TEST_PYTHON_EXECUTABLE}")

    if(NOT DEFINED TEST_ENVIRONMENT OR "${TEST_ENVIRONMENT}" STREQUAL "")
        set(TEST_ENVIRONMENT "${_python_environment}")
    endif()

    list(APPEND TEST_LABELS "python" "python-${TEST_PYTHON_VERSION}")

    if(NOT TEST_COMMAND)
        list(APPEND TEST_ENVIRONMENT "OMNITRACE_CI=ON"
             "OMNITRACE_OUTPUT_PATH=${PROJECT_BINARY_DIR}/omnitrace-tests-output")
        get_filename_component(_TEST_FILE "${TEST_FILE}" NAME)
        set(_TEST_FILE
            ${PROJECT_BINARY_DIR}/python/tests/${TEST_PYTHON_VERSION}/${_TEST_FILE})
        configure_file(${TEST_FILE} ${_TEST_FILE} @ONLY)
        if(TEST_STANDALONE)
            add_test(
                NAME ${TEST_NAME}-${TEST_PYTHON_VERSION}
                COMMAND ${TEST_PYTHON_EXECUTABLE} ${_TEST_FILE} ${TEST_RUN_ARGS}
                WORKING_DIRECTORY ${PROJECT_BINARY_DIR})
        else()
            add_test(
                NAME ${TEST_NAME}-${TEST_PYTHON_VERSION}
                COMMAND ${TEST_PYTHON_EXECUTABLE} -m omnitrace ${TEST_PROFILE_ARGS} --
                        ${_TEST_FILE} ${TEST_RUN_ARGS}
                WORKING_DIRECTORY ${PROJECT_BINARY_DIR})
            add_test(
                NAME ${TEST_NAME}-${TEST_PYTHON_VERSION}-annotated
                COMMAND ${TEST_PYTHON_EXECUTABLE} -m omnitrace ${TEST_PROFILE_ARGS}
                        --annotate-trace -- ${_TEST_FILE} ${TEST_RUN_ARGS}
                WORKING_DIRECTORY ${PROJECT_BINARY_DIR})
        endif()
    else()
        list(APPEND TEST_LABELS "python-check" "python-${TEST_PYTHON_VERSION}-check")
        add_test(
            NAME ${TEST_NAME}-${TEST_PYTHON_VERSION}
            COMMAND ${TEST_COMMAND} ${TEST_FILE}
            WORKING_DIRECTORY ${PROJECT_BINARY_DIR})
    endif()

    foreach(_TEST ${TEST_NAME}-${TEST_PYTHON_VERSION}
                  ${TEST_NAME}-${TEST_PYTHON_VERSION}-annotated)

        if(NOT TEST "${_TEST}")
            continue()
        endif()

        string(REPLACE "${TEST_NAME}-${TEST_PYTHON_VERSION}" "${TEST_NAME}" _TEST_DIR
                       "${_TEST}")
        set(_TEST_ENV
            "${TEST_ENVIRONMENT}"
            "OMNITRACE_OUTPUT_PREFIX=${_TEST_DIR}/${TEST_PYTHON_VERSION}/"
            "OMNITRACE_CI_TIMEOUT=${TEST_TIMEOUT}")

        set(_TEST_PROPERTIES "${TEST_PROPERTIES}")
        # assign pass variable to pass regex
        set(_PASS_REGEX TEST_PASS_REGEX)
        # assign fail variable to fail regex
        set(_FAIL_REGEX TEST_FAIL_REGEX)

        omnitrace_check_pass_fail_regex("${_TEST}" "${_PASS_REGEX}" "${_FAIL_REGEX}")
        set_tests_properties(
            ${_TEST}
            PROPERTIES ENVIRONMENT
                       "${_TEST_ENV}"
                       TIMEOUT
                       ${TEST_TIMEOUT}
                       LABELS
                       "${TEST_LABELS}"
                       DEPENDS
                       "${TEST_DEPENDS}"
                       PASS_REGULAR_EXPRESSION
                       "${${_PASS_REGEX}}"
                       FAIL_REGULAR_EXPRESSION
                       "${${_FAIL_REGEX}}"
                       SKIP_REGULAR_EXPRESSION
                       "${TEST_SKIP_REGEX}"
                       REQUIRED_FILES
                       "${TEST_FILE}"
                       ${_TEST_PROPERTIES})
    endforeach()
endfunction()

# -------------------------------------------------------------------------------------- #
#
# Find Python3 interpreter for output validation
#
# -------------------------------------------------------------------------------------- #

if(NOT OMNITRACE_USE_PYTHON)
    find_package(Python3 QUIET COMPONENTS Interpreter)

    if(Python3_FOUND)
        set(OMNITRACE_VALIDATION_PYTHON ${Python3_EXECUTABLE})
        execute_process(COMMAND ${Python3_EXECUTABLE} -c "import perfetto"
                        RESULT_VARIABLE OMNITRACE_VALIDATION_PYTHON_PERFETTO)

        if(NOT OMNITRACE_VALIDATION_PYTHON_PERFETTO EQUAL 0)
            omnitrace_message(AUTHOR_WARNING
                              "Python3 found but perfetto support is disabled")
        endif()
    endif()
else()
    set(_INDEX 0)
    foreach(_VERSION ${OMNITRACE_PYTHON_VERSIONS})
        if(NOT OMNITRACE_USE_PYTHON)
            continue()
        endif()

        list(GET OMNITRACE_PYTHON_ROOT_DIRS ${_INDEX} _PYTHON_ROOT_DIR)

        omnitrace_find_python(
            _PYTHON
            ROOT_DIR "${_PYTHON_ROOT_DIR}"
            COMPONENTS Interpreter)

        if(_PYTHON_EXECUTABLE)
            set(OMNITRACE_VALIDATION_PYTHON ${_PYTHON_EXECUTABLE})
            execute_process(COMMAND ${_PYTHON_EXECUTABLE} -c "import perfetto"
                            RESULT_VARIABLE OMNITRACE_VALIDATION_PYTHON_PERFETTO)

            # prefer Python3 with perfetto support
            if(OMNITRACE_VALIDATION_PYTHON_PERFETTO EQUAL 0)
                break()
            else()
                omnitrace_message(
                    AUTHOR_WARNING
                    "${_PYTHON_EXECUTABLE} found but perfetto support is disabled")
            endif()
        endif()

        math(EXPR _INDEX "${_INDEX} + 1")
    endforeach()
endif()

if(NOT OMNITRACE_VALIDATION_PYTHON)
    omnitrace_message(AUTHOR_WARNING
                      "Python3 interpreter not found. Validation tests will be disabled")
endif()

# -------------------------------------------------------------------------------------- #
#
# Output validation test function
#
# -------------------------------------------------------------------------------------- #

function(OMNITRACE_ADD_VALIDATION_TEST)

    if(NOT OMNITRACE_VALIDATION_PYTHON)
        return()
    endif()

    cmake_parse_arguments(
        TEST
        ""
        "NAME;TIMEOUT;TIMEMORY_METRIC;TIMEMORY_FILE;PERFETTO_METRIC;PERFETTO_FILE"
        "ENVIRONMENT;LABELS;PROPERTIES;PASS_REGEX;FAIL_REGEX;SKIP_REGEX;DEPENDS;ARGS"
        ${ARGN})

    if(NOT TEST "${TEST_NAME}")
        omnitrace_message(
            AUTHOR_WARNING
            "No validation test(s) for ${TEST_NAME} because test does not exist")
        return()
    endif()

    if(NOT TEST_TIMEOUT)
        set(TEST_TIMEOUT 30)
    endif()

    omnitrace_adjust_timeout_for_sanitizer(TEST_TIMEOUT)

    set(PYTHON_EXECUTABLE "${OMNITRACE_VALIDATION_PYTHON}")

    list(APPEND TEST_LABELS "validate")
    foreach(_DEP ${TEST_DEPENDS})
        list(APPEND TEST_LABELS "validate-${_DEP}")
    endforeach()

    list(APPEND TEST_DEPENDS "${TEST_NAME}")
    if("${TEST_NAME}" MATCHES "-binary-rewrite")
        list(APPEND TEST_DEPENDS "${TEST_NAME}-run")
    endif()

    if(NOT TEST_PASS_REGEX)
        set(TEST_PASS_REGEX
            "omnitrace-tests-output/${TEST_NAME}/(${TEST_TIMEMORY_FILE}|${TEST_PERFETTO_FILE}) validated"
            )
    endif()

    if(TEST_TIMEMORY_FILE)
        add_test(
            NAME validate-${TEST_NAME}-timemory
            COMMAND
                ${OMNITRACE_VALIDATION_PYTHON}
                ${CMAKE_CURRENT_LIST_DIR}/validate-timemory-json.py -m
                "${TEST_TIMEMORY_METRIC}" ${TEST_ARGS} -i
                ${PROJECT_BINARY_DIR}/omnitrace-tests-output/${TEST_NAME}/${TEST_TIMEMORY_FILE}
            WORKING_DIRECTORY ${PROJECT_BINARY_DIR})
    endif()

    if(OMNITRACE_VALIDATION_PYTHON_PERFETTO EQUAL 0 AND TEST_PERFETTO_FILE)
        add_test(
            NAME validate-${TEST_NAME}-perfetto
            COMMAND
                ${OMNITRACE_VALIDATION_PYTHON}
                ${CMAKE_CURRENT_LIST_DIR}/validate-perfetto-proto.py -m
                "${TEST_PERFETTO_METRIC}" ${TEST_ARGS} -i
                ${PROJECT_BINARY_DIR}/omnitrace-tests-output/${TEST_NAME}/${TEST_PERFETTO_FILE}
            WORKING_DIRECTORY ${PROJECT_BINARY_DIR})
    endif()

    list(APPEND TEST_ENVIRONMENT "OMNITRACE_CI_TIMEOUT=${TEST_TIMEOUT}")

    foreach(_TEST validate-${TEST_NAME}-timemory validate-${TEST_NAME}-perfetto)

        if(NOT TEST "${_TEST}")
            continue()
        endif()

        omnitrace_check_pass_fail_regex("${_TEST}" "TEST_PASS_REGEX" "TEST_FAIL_REGEX")
        set_tests_properties(
            ${_TEST}
            PROPERTIES ENVIRONMENT
                       "${TEST_ENVIRONMENT}"
                       TIMEOUT
                       ${TEST_TIMEOUT}
                       LABELS
                       "${TEST_LABELS}"
                       DEPENDS
                       "${TEST_DEPENDS};${TEST_NAME}"
                       PASS_REGULAR_EXPRESSION
                       "${TEST_PASS_REGEX}"
                       FAIL_REGULAR_EXPRESSION
                       "${TEST_FAIL_REGEX}"
                       SKIP_REGULAR_EXPRESSION
                       "${TEST_SKIP_REGEX}"
                       REQUIRED_FILES
                       "${TEST_FILE}"
                       ${TEST_PROPERTIES})
    endforeach()
endfunction()<|MERGE_RESOLUTION|>--- conflicted
+++ resolved
@@ -412,13 +412,7 @@
 
     foreach(_PREFIX SAMPLING RUNTIME REWRITE REWRITE_RUN BASELINE)
         if("${${_PREFIX}_FAIL_REGEX}" STREQUAL "")
-<<<<<<< HEAD
-            set(${_PREFIX}_FAIL_REGEX
-                "(### ERROR ###|address of faulting memory reference|exiting with non-zero exit code)"
-                )
-=======
             set(${_PREFIX}_FAIL_REGEX "(${OMNITRACE_ABORT_FAIL_REGEX})")
->>>>>>> 693f753a
         endif()
     endforeach()
 
@@ -667,13 +661,7 @@
     endif()
 
     if("${TEST_CAUSAL_FAIL_REGEX}" STREQUAL "")
-<<<<<<< HEAD
-        set(TEST_CAUSAL_FAIL_REGEX
-            "(### ERROR ###|address of faulting memory reference|exiting with non-zero exit code)"
-            )
-=======
         set(TEST_CAUSAL_FAIL_REGEX "(${OMNITRACE_ABORT_FAIL_REGEX})")
->>>>>>> 693f753a
     endif()
 
     if(TARGET ${TEST_TARGET})
