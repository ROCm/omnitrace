--- conflicted
+++ resolved
@@ -573,7 +573,6 @@
         bool, "OMNITRACE_SAMPLING_REALTIME",
         "Enable sampling frequency via a wall-clock timer. This may result in typically "
         "idle child threads consuming an unnecessary large amount of CPU time.",
-<<<<<<< HEAD
         false, "sampling", "advanced");
 
     OMNITRACE_CONFIG_SETTING(
@@ -593,27 +592,6 @@
                              "the same signal (SIGRTMIN)",
                              SIGRTMIN, "sampling", "advanced");
 
-=======
-        false, "sampling", "advanced");
-
-    OMNITRACE_CONFIG_SETTING(
-        bool, "OMNITRACE_SAMPLING_CPUTIME",
-        "Enable sampling frequency via a timer that measures both CPU time used by the "
-        "current process, and CPU time expended on behalf of the process by the system. "
-        "This is recommended.",
-        false, "sampling", "advanced");
-
-    OMNITRACE_CONFIG_SETTING(int, "OMNITRACE_SAMPLING_CPUTIME_SIGNAL",
-                             "Modify this value only if the target process is also using "
-                             "the same signal (SIGPROF)",
-                             SIGPROF, "sampling", "advanced");
-
-    OMNITRACE_CONFIG_SETTING(int, "OMNITRACE_SAMPLING_REALTIME_SIGNAL",
-                             "Modify this value only if the target process is also using "
-                             "the same signal (SIGRTMIN)",
-                             SIGRTMIN, "sampling", "advanced");
-
->>>>>>> 693f753a
     OMNITRACE_CONFIG_SETTING(int, "OMNITRACE_SAMPLING_OVERFLOW_SIGNAL",
                              "Modify this value only if the target process is also using "
                              "the same signal (SIGRTMIN + 1)",
@@ -1339,7 +1317,6 @@
 
 bool
 get_use_sampling_realtime()
-<<<<<<< HEAD
 {
     static auto _v = get_config()->find("OMNITRACE_SAMPLING_REALTIME");
     return static_cast<tim::tsettings<bool>&>(*_v->second).get();
@@ -1348,16 +1325,6 @@
 bool
 get_use_sampling_cputime()
 {
-=======
-{
-    static auto _v = get_config()->find("OMNITRACE_SAMPLING_REALTIME");
-    return static_cast<tim::tsettings<bool>&>(*_v->second).get();
-}
-
-bool
-get_use_sampling_cputime()
-{
->>>>>>> 693f753a
     static auto _v = get_config()->find("OMNITRACE_SAMPLING_CPUTIME");
     return static_cast<tim::tsettings<bool>&>(*_v->second).get();
 }
